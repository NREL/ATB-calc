--- conflicted
+++ resolved
@@ -86,11 +86,7 @@
         
         # Pull years from tax credit sheet
         years = list(df_tc.loc[fy_row, fy_col:ly_col].astype(int).values)
-<<<<<<< HEAD
-        assert years == YEARS, 'Years in tax credit sheet ({years}) do not match ATB years ({YEARS})'
-=======
         assert years == YEARS, f'Years in tax credit sheet ({years}) do not match ATB years ({YEARS})'
->>>>>>> 38af28c7
 
         # Pull ITC and PTC values
         df_itc = df_tc.loc[itc_row:ptc_row-2, itc_col+1:ly_col]
